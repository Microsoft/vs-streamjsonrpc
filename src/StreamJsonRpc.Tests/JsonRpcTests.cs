﻿// Copyright (c) Microsoft Corporation. All rights reserved.
// Licensed under the MIT license. See LICENSE file in the project root for full license information.

using System;
using System.Globalization;
using System.IO;
using System.Linq;
using System.Reflection;
using System.Text;
using System.Threading;
using System.Threading.Tasks;
using Microsoft;
using Microsoft.VisualStudio.Threading;
using Nerdbank;
using Newtonsoft.Json;
using Newtonsoft.Json.Linq;
using StreamJsonRpc;
using Xunit;
using Xunit.Abstractions;

public class JsonRpcTests : TestBase
{
    private const int CustomTaskResult = 100;
    private const string HubName = "TestHub";

    private readonly Server server;
    private FullDuplexStream serverStream;
    private JsonRpc serverRpc;

    private FullDuplexStream clientStream;
    private JsonRpc clientRpc;

    public JsonRpcTests(ITestOutputHelper logger)
        : base(logger)
    {
        TaskCompletionSource<JsonRpc> serverRpcTcs = new TaskCompletionSource<JsonRpc>();

        this.server = new Server();

        var streams = FullDuplexStream.CreateStreams();
        this.serverStream = streams.Item1;
        this.clientStream = streams.Item2;

        this.serverRpc = JsonRpc.Attach(this.serverStream, this.server);
        this.clientRpc = JsonRpc.Attach(this.clientStream);
    }

    [Fact]
    public void Attach_Null_Throws()
    {
        Assert.Throws<ArgumentNullException>(() => JsonRpc.Attach(stream: null));
        Assert.Throws<ArgumentException>(() => JsonRpc.Attach(sendingStream: null, receivingStream: null));
    }

    [Fact]
    public async Task Attach_NullSendingStream_CanOnlyReceiveNotifications()
    {
        var streams = Nerdbank.FullDuplexStream.CreateStreams();
        var receivingStream = streams.Item1;
        var server = new Server();
        var rpc = JsonRpc.Attach(sendingStream: null, receivingStream: receivingStream, target: server);
        var disconnected = new AsyncManualResetEvent();
        rpc.Disconnected += (s, e) => disconnected.Set();

        var helperHandler = new HeaderDelimitedMessageHandler(streams.Item2, null);
        await helperHandler.WriteAsync(
            JsonConvert.SerializeObject(new
            {
                jsonrpc = "2.0",
                method = nameof(Server.NotificationMethod),
                @params = new[] { "hello" },
            }), this.TimeoutToken);

        Assert.Equal("hello", await server.NotificationReceived.WithCancellation(this.TimeoutToken));

        // Any form of outbound transmission should be rejected.
        await Assert.ThrowsAsync<InvalidOperationException>(() => rpc.NotifyAsync("foo"));
        await Assert.ThrowsAsync<InvalidOperationException>(() => rpc.InvokeAsync("foo"));

        Assert.False(disconnected.IsSet);

        // Receiving a request should forcibly terminate the stream.
        await helperHandler.WriteAsync(
            JsonConvert.SerializeObject(new
            {
                jsonrpc = "2.0",
                id = 1,
                method = nameof(Server.MethodThatAccceptsAndReturnsNull),
                @params = new object[] { null },
            }), this.TimeoutToken);

        // The connection should be closed because we can't send a response.
        await disconnected.WaitAsync().WithCancellation(this.TimeoutToken);

        // The method should not have been invoked.
        Assert.False(server.NullPassed);
    }

    [Fact]
    public async Task Attach_NullReceivingStream_CanOnlySendNotifications()
    {
        var sendingStream = new MemoryStream();
        long lastPosition = sendingStream.Position;
        var rpc = JsonRpc.Attach(sendingStream: sendingStream, receivingStream: null);

        // Sending notifications is fine, as it's an outbound-only communication.
        await rpc.NotifyAsync("foo");
        Assert.NotEqual(lastPosition, sendingStream.Position);

        // Sending requests should not be allowed, since it requires waiting for a response.
        await Assert.ThrowsAsync<InvalidOperationException>(() => rpc.InvokeAsync("foo"));
    }

    [Fact]
    public async Task CanInvokeMethodOnServer()
    {
        string testLine = "TestLine1" + new string('a', 1024 * 1024);
        string result1 = await this.clientRpc.InvokeAsync<string>(nameof(Server.ServerMethod), testLine);
        Assert.Equal(testLine + "!", result1);
    }

    [Fact]
    public async Task CanInvokeMethodOnServer_Overload()
    {
        var streams = FullDuplexStream.CreateStreams();
        var overloadRpc = new JsonRpcCrashesOnException(streams.Item1, streams.Item2, new Server());
        overloadRpc.StartListening();

        string testLine = "TestLine1" + new string('a', 1024 * 1024);
        string result1 = await overloadRpc.InvokeAsync<string>(nameof(Server.ServerMethod), testLine);
        Assert.Equal(testLine + "!", result1);
    }

    [Fact]
    public async Task CanInvokeTaskMethodOnServer()
    {
        await this.clientRpc.InvokeAsync(nameof(Server.ServerMethodThatReturnsTask));
    }

    [Fact]
    public async Task CanInvokeTaskMethodOnServer_Overload()
    {
        var streams = FullDuplexStream.CreateStreams();
        var overloadRpc = new JsonRpcCrashesOnException(streams.Item1, streams.Item2, new Server());
        overloadRpc.StartListening();

        await overloadRpc.InvokeAsync(nameof(Server.ServerMethodThatReturnsTask));
    }

    [Fact]
    public async Task CanInvokeMethodThatReturnsCustomTask()
    {
        int result = await this.clientRpc.InvokeAsync<int>(nameof(Server.ServerMethodThatReturnsCustomTask));
        Assert.StrictEqual(CustomTaskResult, result);
    }

    [Fact]
    public async Task CanInvokeMethodThatReturnsCustomTask_Overload()
    {
        var streams = FullDuplexStream.CreateStreams();
        var overloadRpc = new JsonRpcCrashesOnException(streams.Item1, streams.Item2, new Server());
        overloadRpc.StartListening();

        int result = await overloadRpc.InvokeAsync<int>(nameof(Server.ServerMethodThatReturnsCustomTask));
        Assert.StrictEqual(CustomTaskResult, result);
    }

    [Fact]
    public async Task CanInvokeMethodThatReturnsCancelledTask()
    {
        var ex = await Assert.ThrowsAnyAsync<OperationCanceledException>(() => this.clientRpc.InvokeAsync(nameof(Server.ServerMethodThatReturnsCancelledTask)));
        Assert.Equal(CancellationToken.None, ex.CancellationToken);
    }

    [Fact]
    public async Task InvokeWithCancellationAsync_ServerMethodSelfCancelsDoesNotReportWithOurToken()
    {
        var cts = new CancellationTokenSource();
        var ex = await Assert.ThrowsAnyAsync<OperationCanceledException>(() => this.clientRpc.InvokeWithCancellationAsync(nameof(Server.ServerMethodThatReturnsCancelledTask), cancellationToken: cts.Token));
        Assert.Equal(CancellationToken.None, ex.CancellationToken);
    }

    [Fact]
    public async Task CanInvokeMethodThatReturnsCancelledTask_Overload()
    {
        var streams = FullDuplexStream.CreateStreams();
        var overloadRpc = new JsonRpcCrashesOnException(streams.Item1, streams.Item2, new Server());
        overloadRpc.StartListening();

        RemoteInvocationException exception = await Assert.ThrowsAnyAsync<RemoteInvocationException>(() => overloadRpc.InvokeAsync(nameof(Server.ServerMethodThatReturnsCancelledTask)));
        Assert.Null(exception.RemoteErrorCode);
        Assert.Null(exception.RemoteStackTrace);
    }

    [Fact]
    public async Task CanInvokeMethodThatReturnsTaskOfInternalClass()
    {
        // JSON RPC cannot invoke non-public members. A public member cannot have Task<NonPublicType> result.
        // Though it can have result of just Task type, and return a Task<NonPublicType>, and dev hub supports that.
        InternalClass result = await this.clientRpc.InvokeAsync<InternalClass>(nameof(Server.MethodThatReturnsTaskOfInternalClass));
        Assert.NotNull(result);
    }

    [Fact]
    public async Task CanInvokeMethodThatReturnsTaskOfInternalClass_Overload()
    {
        var streams = FullDuplexStream.CreateStreams();
        var overloadRpc = new JsonRpcCrashesOnException(streams.Item1, streams.Item2, new Server());
        overloadRpc.StartListening();

        // JSON RPC cannot invoke non-public members. A public member cannot have Task<NonPublicType> result.
        // Though it can have result of just Task type, and return a Task<NonPublicType>, and dev hub supports that.
        InternalClass result = await overloadRpc.InvokeAsync<InternalClass>(nameof(Server.MethodThatReturnsTaskOfInternalClass));
        Assert.NotNull(result);
    }

    [Fact]
    public async Task CanPassExceptionFromServer()
    {
#pragma warning disable SA1139 // Use literal suffix notation instead of casting
        const int COR_E_UNAUTHORIZEDACCESS = unchecked((int)0x80070005);
#pragma warning restore SA1139 // Use literal suffix notation instead of casting
        RemoteInvocationException exception = await Assert.ThrowsAnyAsync<RemoteInvocationException>(() => this.clientRpc.InvokeAsync(nameof(Server.MethodThatThrowsUnauthorizedAccessException)));
        Assert.NotNull(exception.RemoteStackTrace);
        Assert.StrictEqual(COR_E_UNAUTHORIZEDACCESS.ToString(CultureInfo.InvariantCulture), exception.RemoteErrorCode);

        var result = await this.clientRpc.InvokeAsync<Foo>(nameof(Server.MethodThatAcceptsFoo), new { Bar = "bar", Bazz = 1000 });
        Assert.NotNull(result);
        Assert.Equal("bar!", result.Bar);
        Assert.Equal(1001, result.Bazz);
    }

    [Fact]
    public async Task CannotPassExceptionFromServer()
    {
        var streams = FullDuplexStream.CreateStreams();
        var overloadRpc = new JsonRpcCrashesOnException(streams.Item1, streams.Item2, new Server());
        overloadRpc.StartListening();

        OperationCanceledException exception = await Assert.ThrowsAnyAsync<OperationCanceledException>(() => overloadRpc.InvokeAsync(nameof(Server.MethodThatThrowsUnauthorizedAccessException)));
        Assert.NotNull(exception.StackTrace);

        await Assert.ThrowsAsync<ObjectDisposedException>(() => overloadRpc.InvokeAsync<Foo>(nameof(Server.MethodThatAcceptsFoo), new { Bar = "bar", Bazz = 1000 }));
    }

    [Fact]
    public async Task CanPassAndCallPrivateMethodsObjects()
    {
        var result = await this.clientRpc.InvokeAsync<Foo>(nameof(Server.MethodThatAcceptsFoo), new Foo { Bar = "bar", Bazz = 1000 });
        Assert.NotNull(result);
        Assert.Equal("bar!", result.Bar);
        Assert.Equal(1001, result.Bazz);

        result = await this.clientRpc.InvokeAsync<Foo>(nameof(Server.MethodThatAcceptsFoo), new { Bar = "bar", Bazz = 1000 });
        Assert.NotNull(result);
        Assert.Equal("bar!", result.Bar);
        Assert.Equal(1001, result.Bazz);
    }

    [Fact]
    public async Task CanPassAndCallPrivateMethodsObjects_Overload()
    {
        var streams = FullDuplexStream.CreateStreams();
        var overloadRpc = new JsonRpcCrashesOnException(streams.Item1, streams.Item2, new Server());
        overloadRpc.StartListening();

        var result = await overloadRpc.InvokeAsync<Foo>(nameof(Server.MethodThatAcceptsFoo), new Foo { Bar = "bar", Bazz = 1000 });
        Assert.NotNull(result);
        Assert.Equal("bar!", result.Bar);
        Assert.Equal(1001, result.Bazz);

        result = await overloadRpc.InvokeAsync<Foo>(nameof(Server.MethodThatAcceptsFoo), new { Bar = "bar", Bazz = 1000 });
        Assert.NotNull(result);
        Assert.Equal("bar!", result.Bar);
        Assert.Equal(1001, result.Bazz);
    }

    [Fact]
    public async Task CanCallMethodWithDefaultParameters()
    {
        var result = await this.clientRpc.InvokeAsync<int>(nameof(Server.MethodWithDefaultParameter), 10);
        Assert.Equal(20, result);

        result = await this.clientRpc.InvokeAsync<int>(nameof(Server.MethodWithDefaultParameter), 10, 20);
        Assert.Equal(30, result);
    }

    [Fact]
    public async Task CanCallMethodWithDefaultParameters_Overload()
    {
        var streams = FullDuplexStream.CreateStreams();
        var overloadRpc = new JsonRpcCrashesOnException(streams.Item1, streams.Item2, new Server());
        overloadRpc.StartListening();

        var result = await overloadRpc.InvokeAsync<int>(nameof(Server.MethodWithDefaultParameter), 10);
        Assert.Equal(20, result);

        result = await overloadRpc.InvokeAsync<int>(nameof(Server.MethodWithDefaultParameter), 10, 20);
        Assert.Equal(30, result);
    }

    [Fact]
    public async Task CanPassNull_NullElementInArgsArray()
    {
        var result = await this.clientRpc.InvokeAsync<object>(nameof(Server.MethodThatAccceptsAndReturnsNull), new object[] { null });
        Assert.Null(result);
        Assert.True(this.server.NullPassed);
    }

    [Fact]
    public async Task CanPassNull_NullElementInArgsArray_Overload()
    {
        var streams = FullDuplexStream.CreateStreams();
        var server = new Server();
        var overloadRpc = new JsonRpcCrashesOnException(streams.Item1, streams.Item2, server);
        overloadRpc.StartListening();

        var result = await overloadRpc.InvokeAsync<object>(nameof(Server.MethodThatAccceptsAndReturnsNull), new object[] { null });
        Assert.Null(result);
        Assert.True(server.NullPassed);
    }

    [Fact]
    public async Task NullAsArgumentLiteral()
    {
        // This first one succeeds because null args is interpreted as 1 null argument.
        var result = await this.clientRpc.InvokeAsync<object>(nameof(Server.MethodThatAccceptsAndReturnsNull), null);
        Assert.Null(result);
        Assert.True(this.server.NullPassed);

        // This one fails because null literal is interpreted as a method that takes a parameter with a null argument.
        await Assert.ThrowsAsync<RemoteMethodNotFoundException>(() => this.clientRpc.InvokeAsync<object>(nameof(Server.MethodThatAcceptsNothingAndReturnsNull), null));
        Assert.Null(result);
    }

    [Fact]
    public async Task NullAsArgumentLiteral_Overload()
    {
        var streams = FullDuplexStream.CreateStreams();
        var server = new Server();
        var overloadRpc = new JsonRpcCrashesOnException(streams.Item1, streams.Item2, server);
        overloadRpc.StartListening();

        // This first one succeeds because null args is interpreted as 1 null argument.
        var result = await overloadRpc.InvokeAsync<object>(nameof(Server.MethodThatAccceptsAndReturnsNull), null);
        Assert.Null(result);
        Assert.True(server.NullPassed);

        // This one fails because null literal is interpreted as a method that takes a parameter with a null argument.
        await Assert.ThrowsAsync<RemoteMethodNotFoundException>(() => overloadRpc.InvokeAsync<object>(nameof(Server.MethodThatAcceptsNothingAndReturnsNull), null));
        Assert.Null(result);
    }

    [Fact]
    public async Task CanSendNotification()
    {
        await this.clientRpc.NotifyAsync(nameof(Server.NotificationMethod), "foo");
        Assert.Equal("foo", await this.server.NotificationReceived);
    }

    [Fact]
    public async Task CanSendNotification_Overload()
    {
        var streams = FullDuplexStream.CreateStreams();
        var server = new Server();
        var overloadRpc = new JsonRpcCrashesOnException(streams.Item1, streams.Item2, server);
        overloadRpc.StartListening();

        await overloadRpc.NotifyAsync(nameof(Server.NotificationMethod), "foo");
        Assert.Equal("foo", await server.NotificationReceived);
    }

    [Fact]
    public async Task CanCallAsyncMethod()
    {
        string result = await this.clientRpc.InvokeAsync<string>(nameof(Server.AsyncMethod), "test");
        Assert.Equal("test!", result);
    }

    [Fact]
    public async Task CanCallAsyncMethod_Overload()
    {
        var streams = FullDuplexStream.CreateStreams();
        var overloadRpc = new JsonRpcCrashesOnException(streams.Item1, streams.Item2, new Server());
        overloadRpc.StartListening();

        string result = await overloadRpc.InvokeAsync<string>(nameof(Server.AsyncMethod), "test");
        Assert.Equal("test!", result);
    }

    [Fact]
    public async Task CanCallAsyncMethodThatThrows()
    {
        RemoteInvocationException exception = await Assert.ThrowsAnyAsync<RemoteInvocationException>(() => this.clientRpc.InvokeAsync<string>(nameof(Server.AsyncMethodThatThrows)));
        Assert.NotNull(exception.RemoteStackTrace);
    }

    [Fact]
    public async Task CanCallAsyncMethodThatThrows_Overload()
    {
        var streams = FullDuplexStream.CreateStreams();
        var overloadRpc = new JsonRpcCrashesOnException(streams.Item1, streams.Item2, new Server());
        overloadRpc.StartListening();

        Exception exception = await Assert.ThrowsAnyAsync<Exception>(() => overloadRpc.InvokeAsync<string>(nameof(Server.AsyncMethodThatThrows)));
        Assert.NotNull(exception.StackTrace);

        await Assert.ThrowsAnyAsync<ObjectDisposedException>(() => overloadRpc.InvokeAsync<string>(nameof(Server.AsyncMethodThatThrows)));
    }

    [Fact]
    public async Task CanCallOverloadedMethod()
    {
        int result = await this.clientRpc.InvokeAsync<int>(nameof(Server.OverloadedMethod), new Foo { Bar = "bar-bar", Bazz = -100 });
        Assert.Equal(1, result);

        result = await this.clientRpc.InvokeAsync<int>(nameof(Server.OverloadedMethod), 40);
        Assert.Equal(40, result);
    }

    [Fact]
    public async Task CanCallOverloadedMethod_Overload()
    {
        var streams = FullDuplexStream.CreateStreams();
        var overloadRpc = new JsonRpcCrashesOnException(streams.Item1, streams.Item2, new Server());
        overloadRpc.StartListening();

        int result = await overloadRpc.InvokeAsync<int>(nameof(Server.OverloadedMethod), new Foo { Bar = "bar-bar", Bazz = -100 });
        Assert.Equal(1, result);

        result = await overloadRpc.InvokeAsync<int>(nameof(Server.OverloadedMethod), 40);
        Assert.Equal(40, result);
    }

    [Fact]
    public async Task ThrowsIfCannotFindMethod()
    {
        await Assert.ThrowsAsync(typeof(RemoteMethodNotFoundException), () => this.clientRpc.InvokeAsync("missingMethod", 50));
        await Assert.ThrowsAsync(typeof(RemoteMethodNotFoundException), () => this.clientRpc.InvokeAsync(nameof(Server.OverloadedMethod), new { X = 100 }));
    }

    [Fact]
    public async Task ThrowsIfCannotFindMethod_Overload()
    {
        var streams = FullDuplexStream.CreateStreams();
        var overloadRpc = new JsonRpcCrashesOnException(streams.Item1, streams.Item2, new Server());
        overloadRpc.StartListening();

        await Assert.ThrowsAsync(typeof(RemoteMethodNotFoundException), () => overloadRpc.InvokeAsync("missingMethod", 50));
        await Assert.ThrowsAsync(typeof(RemoteMethodNotFoundException), () => overloadRpc.InvokeAsync(nameof(Server.OverloadedMethod), new { X = 100 }));
    }

    [Fact]
    public async Task ThrowsIfTargetNotSet()
    {
        await Assert.ThrowsAsync(typeof(RemoteTargetNotSetException), () => this.serverRpc.InvokeAsync(nameof(Server.OverloadedMethod)));
    }

    [Theory]
    [InlineData(true)]
    [InlineData(false)]
    public async Task DisconnectedEventIsFired(bool disposeRpc)
    {
        var disconnectedEventFired = new TaskCompletionSource<JsonRpcDisconnectedEventArgs>();

        // Subscribe to disconnected event
        object disconnectedEventSender = null;
        this.serverRpc.Disconnected += (object sender, JsonRpcDisconnectedEventArgs e) =>
        {
            disconnectedEventSender = sender;
            disconnectedEventFired.SetResult(e);
        };

        // Close server or client stream.
        if (disposeRpc)
        {
            this.serverRpc.Dispose();
        }
        else
        {
            this.serverStream.Dispose();
        }

        JsonRpcDisconnectedEventArgs args = await disconnectedEventFired.Task.WithCancellation(this.TimeoutToken);
        Assert.Same(this.serverRpc, disconnectedEventSender);
        Assert.NotNull(args);
        Assert.NotNull(args.Description);

        // Confirm that an event handler added after disconnection also gets raised.
        disconnectedEventFired = new TaskCompletionSource<JsonRpcDisconnectedEventArgs>();
        this.serverRpc.Disconnected += (object sender, JsonRpcDisconnectedEventArgs e) =>
        {
            disconnectedEventSender = sender;
            disconnectedEventFired.SetResult(e);
        };

        args = await disconnectedEventFired.Task;
        Assert.Same(this.serverRpc, disconnectedEventSender);
        Assert.NotNull(args);
        Assert.NotNull(args.Description);
    }

    [Fact]
    public async Task CanCallMethodOnBaseClass()
    {
        string result = await this.clientRpc.InvokeAsync<string>(nameof(Server.BaseMethod));
        Assert.Equal("base", result);

        result = await this.clientRpc.InvokeAsync<string>(nameof(Server.VirtualBaseMethod));
        Assert.Equal("child", result);

        result = await this.clientRpc.InvokeAsync<string>(nameof(Server.RedeclaredBaseMethod));
        Assert.Equal("child", result);
    }

    [Fact]
    public async Task CanCallMethodOnBaseClass_Overload()
    {
        var streams = FullDuplexStream.CreateStreams();
        var overloadRpc = new JsonRpcCrashesOnException(streams.Item1, streams.Item2, new Server());
        overloadRpc.StartListening();

        string result = await overloadRpc.InvokeAsync<string>(nameof(Server.BaseMethod));
        Assert.Equal("base", result);

        result = await overloadRpc.InvokeAsync<string>(nameof(Server.VirtualBaseMethod));
        Assert.Equal("child", result);

        result = await overloadRpc.InvokeAsync<string>(nameof(Server.RedeclaredBaseMethod));
        Assert.Equal("child", result);
    }

    [Fact]
    public async Task CannotCallMethodsOnSystemObject()
    {
        await Assert.ThrowsAsync<RemoteMethodNotFoundException>(() => this.clientRpc.InvokeAsync(nameof(object.ToString)));
        await Assert.ThrowsAsync<RemoteMethodNotFoundException>(() => this.clientRpc.InvokeAsync(nameof(object.GetHashCode)));
        await Assert.ThrowsAsync<RemoteMethodNotFoundException>(() => this.clientRpc.InvokeAsync(nameof(object.GetType)));
    }

    [Fact]
    public async Task CannotCallMethodsOnSystemObject_Overload()
    {
        var streams = FullDuplexStream.CreateStreams();
        var overloadRpc = new JsonRpcCrashesOnException(streams.Item1, streams.Item2, new Server());
        overloadRpc.StartListening();

        await Assert.ThrowsAsync<RemoteMethodNotFoundException>(() => overloadRpc.InvokeAsync(nameof(object.ToString)));
        await Assert.ThrowsAsync<RemoteMethodNotFoundException>(() => overloadRpc.InvokeAsync(nameof(object.GetHashCode)));
        await Assert.ThrowsAsync<RemoteMethodNotFoundException>(() => overloadRpc.InvokeAsync(nameof(object.GetType)));
    }

    [Fact]
    public async Task CannotCallPrivateMethod()
    {
        await Assert.ThrowsAsync<RemoteMethodNotFoundException>(() => this.clientRpc.InvokeAsync(nameof(Server.InternalMethod), 10));
    }

    [Fact]
    public async Task CannotCallPrivateMethod_Overload()
    {
        var streams = FullDuplexStream.CreateStreams();
        var overloadRpc = new JsonRpcCrashesOnException(streams.Item1, streams.Item2, new Server());
        overloadRpc.StartListening();

        await Assert.ThrowsAsync<RemoteMethodNotFoundException>(() => overloadRpc.InvokeAsync(nameof(Server.InternalMethod), 10));
    }

    [Fact]
    public async Task CannotCallMethodWithOutParameter()
    {
        await Assert.ThrowsAsync<RemoteMethodNotFoundException>(() => this.clientRpc.InvokeAsync(nameof(Server.MethodWithOutParameter), 20));
    }

    [Fact]
    public async Task CannotCallMethodWithOutParameter_Overload()
    {
        var streams = FullDuplexStream.CreateStreams();
        var overloadRpc = new JsonRpcCrashesOnException(streams.Item1, streams.Item2, new Server());
        overloadRpc.StartListening();

        await Assert.ThrowsAsync<RemoteMethodNotFoundException>(() => overloadRpc.InvokeAsync(nameof(Server.MethodWithOutParameter), 20));
    }

    [Fact]
    public async Task CannotCallMethodWithRefParameter()
    {
        await Assert.ThrowsAsync<RemoteMethodNotFoundException>(() => this.clientRpc.InvokeAsync(nameof(Server.MethodWithRefParameter), 20));
    }

    [Fact]
    public async Task CannotCallMethodWithRefParameter_Overload()
    {
        var streams = FullDuplexStream.CreateStreams();
        var overloadRpc = new JsonRpcCrashesOnException(streams.Item1, streams.Item2, new Server());
        overloadRpc.StartListening();

        await Assert.ThrowsAsync<RemoteMethodNotFoundException>(() => overloadRpc.InvokeAsync(nameof(Server.MethodWithRefParameter), 20));
    }

    [Fact]
    public async Task CanCallMethodOmittingAsyncSuffix()
    {
        int result = await this.clientRpc.InvokeAsync<int>("MethodThatEndsIn");
        Assert.Equal(3, result);
    }

    [Fact]
    public async Task CanCallMethodOmittingAsyncSuffix_Overload()
    {
        var streams = FullDuplexStream.CreateStreams();
        var overloadRpc = new JsonRpcCrashesOnException(streams.Item1, streams.Item2, new Server());
        overloadRpc.StartListening();

        int result = await overloadRpc.InvokeAsync<int>("MethodThatEndsIn");
        Assert.Equal(3, result);
    }

    [Fact]
    public async Task CanCallMethodWithoutOmittingAsyncSuffix()
    {
        int result = await this.clientRpc.InvokeAsync<int>("MethodThatEndsInAsync");
        Assert.Equal(3, result);
    }

    [Fact]
    public async Task CanCallMethodWithoutOmittingAsyncSuffix_Overload()
    {
        var streams = FullDuplexStream.CreateStreams();
        var overloadRpc = new JsonRpcCrashesOnException(streams.Item1, streams.Item2, new Server());
        overloadRpc.StartListening();

        int result = await overloadRpc.InvokeAsync<int>("MethodThatEndsInAsync");
        Assert.Equal(3, result);
    }

    [Fact]
    public async Task CanCallMethodWithAsyncSuffixInPresenceOfOneMissingSuffix()
    {
        int result = await this.clientRpc.InvokeAsync<int>(nameof(Server.MethodThatMayEndInAsync));
        Assert.Equal(4, result);
    }

    [Fact]
    public async Task CanCallMethodWithAsyncSuffixInPresenceOfOneMissingSuffix_Overload()
    {
        var streams = FullDuplexStream.CreateStreams();
        var overloadRpc = new JsonRpcCrashesOnException(streams.Item1, streams.Item2, new Server());
        overloadRpc.StartListening();

        int result = await overloadRpc.InvokeAsync<int>(nameof(Server.MethodThatMayEndInAsync));
        Assert.Equal(4, result);
    }

    [Fact]
    public async Task CanCallMethodOmittingAsyncSuffixInPresenceOfOneWithSuffix()
    {
        int result = await this.clientRpc.InvokeAsync<int>(nameof(Server.MethodThatMayEndIn));
        Assert.Equal(5, result);
    }

    [Fact]
    public async Task CanCallMethodOmittingAsyncSuffixInPresenceOfOneWithSuffix_Overload()
    {
        var streams = FullDuplexStream.CreateStreams();
        var overloadRpc = new JsonRpcCrashesOnException(streams.Item1, streams.Item2, new Server());
        overloadRpc.StartListening();

        int result = await overloadRpc.InvokeAsync<int>(nameof(Server.MethodThatMayEndIn));
        Assert.Equal(5, result);
    }

    [Fact]
    public void SetEncodingToNullThrows()
    {
        Assert.Throws<ArgumentNullException>(() => this.clientRpc.Encoding = null);
        Assert.NotNull(this.clientRpc.Encoding);
    }

    [Fact]
    public async Task InvokeAsync_CanCallCancellableMethodWithoutCancellationToken()
    {
        this.server.AllowServerMethodToReturn.Set();
        string result = await this.clientRpc.InvokeAsync<string>(nameof(Server.AsyncMethodWithCancellation), "a").WithCancellation(this.TimeoutToken);
        Assert.Equal("a!", result);
    }

    [Fact]
    public async Task InvokeAsync_CanCallCancellableMethodWithoutCancellationToken_Overload()
    {
        var streams = FullDuplexStream.CreateStreams();
        var server = new Server();
        var overloadRpc = new JsonRpcCrashesOnException(streams.Item1, streams.Item2, server);
        overloadRpc.StartListening();

        server.AllowServerMethodToReturn.Set();
        string result = await overloadRpc.InvokeAsync<string>(nameof(Server.AsyncMethodWithCancellation), "a").WithCancellation(this.TimeoutToken);
        Assert.Equal("a!", result);
    }

    [Fact]
    public async Task InvokeWithCancellationAsync_CanCallUncancellableMethod()
    {
        using (var cts = new CancellationTokenSource())
        {
            Task<string> resultTask = this.clientRpc.InvokeWithCancellationAsync<string>(nameof(Server.AsyncMethod), new[] { "a" }, cts.Token);
            cts.Cancel();
            string result = await resultTask;
            Assert.Equal("a!", result);
        }
    }

    [Fact]
    public async Task InvokeWithCancellationAsync_CanCallUncancellableMethod_Overload()
    {
        var streams = FullDuplexStream.CreateStreams();
        var overloadRpc = new JsonRpcCrashesOnException(streams.Item1, streams.Item2, new Server());
        overloadRpc.StartListening();

        using (var cts = new CancellationTokenSource())
        {
            Task<string> resultTask = overloadRpc.InvokeWithCancellationAsync<string>(nameof(Server.AsyncMethod), new[] { "a" }, cts.Token);
            cts.Cancel();
            string result = await resultTask;
            Assert.Equal("a!", result);
        }
    }

    // Covers bug https://github.com/Microsoft/vs-streamjsonrpc/issues/55
    // Covers bug https://github.com/Microsoft/vs-streamjsonrpc/issues/56
    [Fact]
    public async Task InvokeWithCancellationAsync_CancelOnFirstWriteToStream()
    {
        // TODO: remove the next line when https://github.com/Microsoft/vs-threading/issues/185 is fixed
        this.server.DelayAsyncMethodWithCancellation = true;

        // Repeat 10 times because https://github.com/Microsoft/vs-streamjsonrpc/issues/56 is a timing issue and we may miss it on the first attempt.
        for (int iteration = 0; iteration < 10; iteration++)
        {
            using (var cts = new CancellationTokenSource())
            {
                this.clientStream.BeforeWrite = (stream, buffer, offset, count) =>
                {
                    // Cancel on the first write, when the header is being written but the content is not yet.
                    if (!cts.IsCancellationRequested)
                    {
                        cts.Cancel();
                    }
                };

                var ex = await Assert.ThrowsAnyAsync<OperationCanceledException>(() => this.clientRpc.InvokeWithCancellationAsync<string>(nameof(Server.AsyncMethodWithCancellation), new[] { "a" }, cts.Token)).WithTimeout(UnexpectedTimeout);
#if !NET452
                Assert.Equal(cts.Token, ex.CancellationToken);
#endif
                this.clientStream.BeforeWrite = null;
            }

            // Verify that json rpc is still operational after cancellation.
            // If the cancellation breaks the json rpc, like in https://github.com/Microsoft/vs-streamjsonrpc/issues/55, it will close the stream
            // and cancel the request, resulting in unexpected OperationCancelledException thrown from the next InvokeAsync
            string result = await this.clientRpc.InvokeAsync<string>(nameof(Server.AsyncMethod), "a");
            Assert.Equal("a!", result);
        }
    }

    // Covers bug https://github.com/Microsoft/vs-streamjsonrpc/issues/55
    // Covers bug https://github.com/Microsoft/vs-streamjsonrpc/issues/56
    [Fact]
    public async Task InvokeWithCancellationAsync_CancelOnFirstWriteToStream_Overload()
    {
        var streams = FullDuplexStream.CreateStreams();
        var server = new Server();
        var overloadRpc = new JsonRpcCrashesOnException(streams.Item1, streams.Item2, server);
        overloadRpc.StartListening();

        // TODO: remove the next line when https://github.com/Microsoft/vs-threading/issues/185 is fixed
        server.DelayAsyncMethodWithCancellation = true;

        // Repeat 10 times because https://github.com/Microsoft/vs-streamjsonrpc/issues/56 is a timing issue and we may miss it on the first attempt.
        for (int iteration = 0; iteration < 10; iteration++)
        {
            using (var cts = new CancellationTokenSource())
            {
                streams.Item1.BeforeWrite = (stream, buffer, offset, count) =>
                {
                    // Cancel on the first write, when the header is being written but the content is not yet.
                    if (!cts.IsCancellationRequested)
                    {
                        cts.Cancel();
                    }
                };

                await Assert.ThrowsAsync<RemoteInvocationException>(() => overloadRpc.InvokeWithCancellationAsync<string>(nameof(Server.AsyncMethodWithCancellation), new[] { "a" }, cts.Token)).WithTimeout(UnexpectedTimeout);
                streams.Item1.BeforeWrite = null;
            }

            // Verify that json rpc is still operational after cancellation.
            // If the cancellation breaks the json rpc, like in https://github.com/Microsoft/vs-streamjsonrpc/issues/55, it will close the stream
            // and cancel the request, resulting in unexpected OperationCancelledException thrown from the next InvokeAsync
            string result = await overloadRpc.InvokeAsync<string>(nameof(Server.AsyncMethod), "a");
            Assert.Equal("a!", result);
        }
    }

    [Fact]
    public async Task InvokeAsync_CanCallCancellableMethodWithNoArgs()
    {
        Assert.Equal(5, await this.clientRpc.InvokeAsync<int>(nameof(Server.AsyncMethodWithCancellationAndNoArgs)));
    }

    [Fact]
    public async Task InvokeWithCancellationAsync_CanCallCancellableMethodWithNoArgs()
    {
        Assert.Equal(5, await this.clientRpc.InvokeWithCancellationAsync<int>(nameof(Server.AsyncMethodWithCancellationAndNoArgs)));

        using (var cts = new CancellationTokenSource())
        {
            Task<int> resultTask = this.clientRpc.InvokeWithCancellationAsync<int>(nameof(Server.AsyncMethodWithCancellationAndNoArgs), cancellationToken: cts.Token);
            cts.Cancel();
            try
            {
                int result = await resultTask;
                Assert.Equal(5, result);
            }
            catch (OperationCanceledException)
            {
                // this is also an acceptable result.
            }
        }
    }

    [Fact]
    public async Task InvokeWithCancellationAsync_CanCallCancellableMethodWithNoArgs_Overload()
    {
        var streams = FullDuplexStream.CreateStreams();
        var overloadRpc = new JsonRpcCrashesOnException(streams.Item1, streams.Item2, new Server());
        overloadRpc.StartListening();

        Assert.Equal(5, await overloadRpc.InvokeWithCancellationAsync<int>(nameof(Server.AsyncMethodWithCancellationAndNoArgs)));

        using (var cts = new CancellationTokenSource())
        {
            Task<int> resultTask = overloadRpc.InvokeWithCancellationAsync<int>(nameof(Server.AsyncMethodWithCancellationAndNoArgs), cancellationToken: cts.Token);
            cts.Cancel();
            try
            {
                int result = await resultTask;
                Assert.Equal(5, result);
            }
            catch (OperationCanceledException)
            {
                // this is also an acceptable result.
            }
        }
    }

    [Fact]
    public async Task CancelMessageSentWhileAwaitingResponse()
    {
        using (var cts = new CancellationTokenSource())
        {
            var invokeTask = this.clientRpc.InvokeWithCancellationAsync<string>(nameof(Server.AsyncMethodWithCancellation), new[] { "a" }, cts.Token);
            await this.server.ServerMethodReached.WaitAsync(this.TimeoutToken);
            cts.Cancel();

            // Ultimately, the server throws because it was canceled.
            var ex = await Assert.ThrowsAnyAsync<OperationCanceledException>(() => invokeTask.WithTimeout(UnexpectedTimeout));
#if !NET452
            Assert.Equal(cts.Token, ex.CancellationToken);
#endif
        }
    }

    [Fact]
    public async Task CancelMessageSentWhileAwaitingResponse_Overload()
    {
        var streams = FullDuplexStream.CreateStreams();
        var server = new Server();
        var overloadRpc = new JsonRpcCrashesOnException(streams.Item1, streams.Item2, server);
        overloadRpc.StartListening();

        using (var cts = new CancellationTokenSource())
        {
            var invokeTask = overloadRpc.InvokeWithCancellationAsync<string>(nameof(Server.AsyncMethodWithCancellation), new[] { "a" }, cts.Token);
            await server.ServerMethodReached.WaitAsync(this.TimeoutToken);
            cts.Cancel();

            // Ultimately, the server throws because it was canceled.
            await Assert.ThrowsAsync<RemoteInvocationException>(() => invokeTask.WithTimeout(UnexpectedTimeout));
        }
    }

    [Fact]
    public async Task CancelMayStillReturnResultFromServer()
    {
        using (var cts = new CancellationTokenSource())
        {
            var invokeTask = this.clientRpc.InvokeWithCancellationAsync<string>(nameof(Server.AsyncMethodIgnoresCancellation), new[] { "a" }, cts.Token);
            await this.server.ServerMethodReached.WaitAsync(this.TimeoutToken);
            cts.Cancel();
            this.server.AllowServerMethodToReturn.Set();
            string result = await invokeTask;
            Assert.Equal("a!", result);
        }
    }

    [Fact]
<<<<<<< HEAD
    public async Task CancelMayStillReturnResultFromServer_Overload()
    {
        var streams = FullDuplexStream.CreateStreams();
        var server = new Server();
        var overloadRpc = new JsonRpcCrashesOnException(streams.Item1, streams.Item2, server);
        overloadRpc.StartListening();

        using (var cts = new CancellationTokenSource())
        {
            var invokeTask = overloadRpc.InvokeWithCancellationAsync<string>(nameof(Server.AsyncMethodIgnoresCancellation), new[] { "a" }, cts.Token);
            await server.ServerMethodReached.WaitAsync(this.TimeoutToken);
            cts.Cancel();
            server.AllowServerMethodToReturn.Set();
            string result = await invokeTask;
            Assert.Equal("a!", result);
=======
    public async Task CancelMayStillReturnErrorFromServer()
    {
        using (var cts = new CancellationTokenSource())
        {
            var invokeTask = this.clientRpc.InvokeWithCancellationAsync<string>(nameof(Server.AsyncMethodFaultsAfterCancellation), new[] { "a" }, cts.Token);
            await this.server.ServerMethodReached.WaitAsync(this.TimeoutToken);
            cts.Cancel();
            this.server.AllowServerMethodToReturn.Set();
            try
            {
                await invokeTask;
                Assert.False(true, "Expected exception not thrown.");
            }
            catch (RemoteInvocationException ex)
            {
                Assert.Equal(Server.ThrowAfterCancellationMessage, ex.Message);
            }
>>>>>>> 861dd4b6
        }
    }

    [Fact]
    public async Task InvokeWithPrecanceledToken()
    {
        using (var cts = new CancellationTokenSource())
        {
            cts.Cancel();
            await Assert.ThrowsAsync<OperationCanceledException>(() => this.clientRpc.InvokeWithCancellationAsync(nameof(this.server.AsyncMethodIgnoresCancellation), new[] { "a" }, cts.Token));
        }
    }

    [Fact]
    public async Task InvokeWithPrecanceledToken_Overload()
    {
        var streams = FullDuplexStream.CreateStreams();
        var overloadRpc = new JsonRpcCrashesOnException(streams.Item1, streams.Item2, new Server());
        overloadRpc.StartListening();

        using (var cts = new CancellationTokenSource())
        {
            cts.Cancel();
            await Assert.ThrowsAsync<OperationCanceledException>(() => overloadRpc.InvokeWithCancellationAsync(nameof(Server.AsyncMethodIgnoresCancellation), new[] { "a" }, cts.Token));
        }
    }

    [Fact]
    public async Task InvokeThenCancelToken()
    {
        using (var cts = new CancellationTokenSource())
        {
            this.server.AllowServerMethodToReturn.Set();
            await this.clientRpc.InvokeWithCancellationAsync(nameof(this.server.AsyncMethodWithCancellation), new[] { "a" }, cts.Token);
            cts.Cancel();
        }
    }

    [Fact]
    public async Task InvokeThenCancelToken_Overload()
    {
        var streams = FullDuplexStream.CreateStreams();
        var server = new Server();
        var overloadRpc = new JsonRpcCrashesOnException(streams.Item1, streams.Item2, server);
        overloadRpc.StartListening();

        using (var cts = new CancellationTokenSource())
        {
            server.AllowServerMethodToReturn.Set();
            await overloadRpc.InvokeWithCancellationAsync(nameof(Server.AsyncMethodWithCancellation), new[] { "a" }, cts.Token);
            cts.Cancel();
        }
    }

    [Fact]
    public async Task UnserializableTypeWorksWithConverter()
    {
        this.clientRpc.JsonSerializer.Converters.Add(new UnserializableTypeConverter());
        this.serverRpc.JsonSerializer.Converters.Add(new UnserializableTypeConverter());
        var result = await this.clientRpc.InvokeAsync<UnserializableType>(nameof(this.server.RepeatSpecialType), new UnserializableType { Value = "a" });
        Assert.Equal("a!", result.Value);
    }

    [Fact]
    public async Task CustomJsonConvertersAreNotAppliedToBaseMessage()
    {
        // This test works because it encodes any string value, such that if the json-rpc "method" property
        // were serialized using the same serializer as parameters, the invocation would fail because the server-side
        // doesn't find the method with the mangled name.

        // Test with the converter only on the client side.
        this.clientRpc.JsonSerializer.Converters.Add(new StringBase64Converter());
        string result = await this.clientRpc.InvokeAsync<string>(nameof(this.server.ExpectEncodedA), "a");
        Assert.Equal("a", result);

        // Test with the converter on both sides.
        this.serverRpc.JsonSerializer.Converters.Add(new StringBase64Converter());
        result = await this.clientRpc.InvokeAsync<string>(nameof(this.server.RepeatString), "a");
        Assert.Equal("a", result);

        // Test with the converter only on the server side.
        this.clientRpc.JsonSerializer.Converters.Clear();
        result = await this.clientRpc.InvokeAsync<string>(nameof(this.server.AsyncMethod), "YQ==");
        Assert.Equal("YSE=", result); // a!
    }

    [Fact]
    [Trait("Category", "SkipWhenLiveUnitTesting")] // flaky test
    [Trait("GC", "")]
    [Trait("TestCategory", "FailsInCloudTest")]
    public async Task InvokeWithCancellationAsync_UncancellableMethodWithoutCancellationToken()
    {
        await this.CheckGCPressureAsync(
            async delegate
            {
                Assert.Equal("a!", await this.clientRpc.InvokeWithCancellationAsync<string>(nameof(this.server.AsyncMethod), new object[] { "a" }));
            });
    }

    [Fact]
    [Trait("Category", "SkipWhenLiveUnitTesting")] // flaky test
    [Trait("GC", "")]
    [Trait("TestCategory", "FailsInCloudTest")]
    public async Task InvokeWithCancellationAsync_UncancellableMethodWithCancellationToken()
    {
        var cts = new CancellationTokenSource();
        await this.CheckGCPressureAsync(
            async delegate
            {
                Assert.Equal("a!", await this.clientRpc.InvokeWithCancellationAsync<string>(nameof(this.server.AsyncMethod), new object[] { "a" }, cts.Token));
            });
    }

    [Fact]
    [Trait("Category", "SkipWhenLiveUnitTesting")] // flaky test
    [Trait("GC", "")]
    [Trait("TestCategory", "FailsInCloudTest")]
    public async Task InvokeWithCancellationAsync_CancellableMethodWithoutCancellationToken()
    {
        await this.CheckGCPressureAsync(
            async delegate
            {
                this.server.AllowServerMethodToReturn.Set();
                Assert.Equal("a!", await this.clientRpc.InvokeWithCancellationAsync<string>(nameof(this.server.AsyncMethodWithCancellation), new object[] { "a" }, CancellationToken.None));
            });
    }

    [Fact]
    [Trait("Category", "SkipWhenLiveUnitTesting")] // flaky test
    [Trait("GC", "")]
    [Trait("TestCategory", "FailsInCloudTest")]
    public async Task InvokeWithCancellationAsync_CancellableMethodWithCancellationToken()
    {
        var cts = new CancellationTokenSource();
        await this.CheckGCPressureAsync(
            async delegate
            {
                this.server.AllowServerMethodToReturn.Set();
                Assert.Equal("a!", await this.clientRpc.InvokeWithCancellationAsync<string>(nameof(this.server.AsyncMethodWithCancellation), new object[] { "a" }, cts.Token));
            });
    }

    [Fact]
    [Trait("Category", "SkipWhenLiveUnitTesting")] // slow, and flaky test
    [Trait("GC", "")]
    [Trait("TestCategory", "FailsInCloudTest")]
    public async Task InvokeWithCancellationAsync_CancellableMethodWithCancellationToken_Canceled()
    {
        await this.CheckGCPressureAsync(
            async delegate
            {
                var cts = new CancellationTokenSource();
                var invokeTask = this.clientRpc.InvokeWithCancellationAsync<string>(nameof(this.server.AsyncMethodWithCancellation), new object[] { "a" }, cts.Token);
                cts.Cancel();
                this.server.AllowServerMethodToReturn.Set();
                await invokeTask.NoThrowAwaitable(); // may or may not throw due to cancellation (and its inherent race condition)
            });
    }

    [Fact]
    public async Task CanInvokeServerMethodWithParameterPassedAsObject()
    {
        string result1 = await this.clientRpc.InvokeWithParameterObjectAsync<string>(nameof(Server.TestParameter), new { test = "test" });
        Assert.Equal("object {\r\n  \"test\": \"test\"\r\n}", result1);
    }

    [Fact]
    public async Task CanInvokeServerMethodWithParameterPassedAsObject_Overload()
    {
        var streams = FullDuplexStream.CreateStreams();
        var overloadRpc = new JsonRpcCrashesOnException(streams.Item1, streams.Item2, new Server());
        overloadRpc.StartListening();

        string result1 = await overloadRpc.InvokeWithParameterObjectAsync<string>(nameof(Server.TestParameter), new { test = "test" });
        Assert.Equal("object {\r\n  \"test\": \"test\"\r\n}", result1);
    }

    [Fact]
    public async Task CanInvokeServerMethodWithParameterPassedAsArray()
    {
        string result1 = await this.clientRpc.InvokeAsync<string>(nameof(Server.TestParameter), "test");
        Assert.Equal("object test", result1);
    }

    [Fact]
    public async Task CanInvokeServerMethodWithParameterPassedAsArray_Overload()
    {
        var streams = FullDuplexStream.CreateStreams();
        var overloadRpc = new JsonRpcCrashesOnException(streams.Item1, streams.Item2, new Server());
        overloadRpc.StartListening();

        string result1 = await overloadRpc.InvokeAsync<string>(nameof(Server.TestParameter), "test");
        Assert.Equal("object test", result1);
    }

    [Fact]
    public async Task CanInvokeServerMethodWithNoParameterPassedAsObject()
    {
        string result1 = await this.clientRpc.InvokeWithParameterObjectAsync<string>(nameof(Server.TestParameter));
        Assert.Equal("object or array", result1);
    }

    [Fact]
    public async Task CanInvokeServerMethodWithNoParameterPassedAsObject_Overload()
    {
        var streams = FullDuplexStream.CreateStreams();
        var overloadRpc = new JsonRpcCrashesOnException(streams.Item1, streams.Item2, new Server());
        overloadRpc.StartListening();

        string result1 = await overloadRpc.InvokeWithParameterObjectAsync<string>(nameof(Server.TestParameter));
        Assert.Equal("object or array", result1);
    }

    [Fact]
    public async Task CanInvokeServerMethodWithNoParameterPassedAsArray()
    {
        string result1 = await this.clientRpc.InvokeAsync<string>(nameof(Server.TestParameter));
        Assert.Equal("object or array", result1);
    }

    [Fact]
    public async Task CanInvokeServerMethodWithNoParameterPassedAsArray_Overload()
    {
        var streams = FullDuplexStream.CreateStreams();
        var overloadRpc = new JsonRpcCrashesOnException(streams.Item1, streams.Item2, new Server());
        overloadRpc.StartListening();

        string result1 = await overloadRpc.InvokeAsync<string>(nameof(Server.TestParameter));
        Assert.Equal("object or array", result1);
    }

    [Fact]
    public async Task InvokeAsync_ExceptionThrownIfServerHasMutlipleMethodsMatched()
    {
        await Assert.ThrowsAsync<RemoteMethodNotFoundException>(() => this.clientRpc.InvokeAsync<string>(nameof(Server.TestInvalidMethod)));
    }

    [Fact]
    public async Task InvokeAsync_ExceptionThrownIfServerHasMutlipleMethodsMatched_Overload()
    {
        var streams = FullDuplexStream.CreateStreams();
        var overloadRpc = new JsonRpcCrashesOnException(streams.Item1, streams.Item2, new Server());
        overloadRpc.StartListening();

        await Assert.ThrowsAsync<RemoteMethodNotFoundException>(() => overloadRpc.InvokeAsync<string>(nameof(Server.TestInvalidMethod)));
    }

    [Fact]
    public void AddLocalRpcTarget_ExceptionThrownWhenRpcHasStartedListening()
    {
        Assert.Throws<InvalidOperationException>(() => this.clientRpc.AddLocalRpcTarget(new AdditionalServerTargetOne()));
    }

    [Fact]
    public void AddLocalRpcTarget_ExceptionThrownWhenRpcHasStartedListening_Overload()
    {
        var streams = FullDuplexStream.CreateStreams();
        var overloadRpc = new JsonRpcCrashesOnException(streams.Item1, streams.Item2, new Server());
        overloadRpc.StartListening();

        Assert.Throws<InvalidOperationException>(() => overloadRpc.AddLocalRpcTarget(new AdditionalServerTargetOne()));
    }

    [Fact]
    public void AddLocalRpcTarget_ExceptionThrownWhenTargetIsNull()
    {
        var streams = Nerdbank.FullDuplexStream.CreateStreams();
        var rpc = new JsonRpc(streams.Item1, streams.Item2);
        Assert.Throws<ArgumentNullException>(() => rpc.AddLocalRpcTarget(null));
    }

    [Fact]
    public async Task AddLocalRpcTarget_AdditionalTargetMethodFound()
    {
        var streams = Nerdbank.FullDuplexStream.CreateStreams();
        var rpc = new JsonRpc(streams.Item1, streams.Item2);
        rpc.AddLocalRpcTarget(new Server());
        rpc.AddLocalRpcTarget(new AdditionalServerTargetOne());
        rpc.AddLocalRpcTarget(new AdditionalServerTargetTwo());
        rpc.StartListening();

        var serverMethodResult = await rpc.InvokeAsync<string>(nameof(Server.ServerMethod), "test");
        Assert.Equal("test!", serverMethodResult);

        var plusOneResultInt = await rpc.InvokeAsync<int>(nameof(AdditionalServerTargetOne.PlusOne), 1);
        Assert.Equal(2, plusOneResultInt);

        var plusOneResultString = await rpc.InvokeAsync<string>(nameof(AdditionalServerTargetTwo.PlusOne), "one");
        Assert.Equal("one plus one!", plusOneResultString);

        var plusTwoResult = await rpc.InvokeAsync<int>(nameof(AdditionalServerTargetTwo.PlusTwo), 1);
        Assert.Equal(3, plusTwoResult);
    }

    [Fact]
    public async Task AddLocalRpcTarget_NoTargetContainsRequestedMethod()
    {
        var streams = Nerdbank.FullDuplexStream.CreateStreams();
        var rpc = new JsonRpc(streams.Item1, streams.Item2);
        rpc.AddLocalRpcTarget(new Server());
        rpc.AddLocalRpcTarget(new AdditionalServerTargetOne());
        rpc.AddLocalRpcTarget(new AdditionalServerTargetTwo());
        rpc.StartListening();

        await Assert.ThrowsAsync<RemoteMethodNotFoundException>(() => rpc.InvokeAsync("PlusThree", 1));
    }

    [Fact]
    public async Task AddLocalRpcTarget_NoTargetContainsRequestedMethod_Overload()
    {
        var streams = Nerdbank.FullDuplexStream.CreateStreams();
        var rpc = new JsonRpcCrashesOnException(streams.Item1, streams.Item2);
        rpc.AddLocalRpcTarget(new Server());
        rpc.AddLocalRpcTarget(new AdditionalServerTargetOne());
        rpc.AddLocalRpcTarget(new AdditionalServerTargetTwo());
        rpc.StartListening();

        await Assert.ThrowsAsync<RemoteMethodNotFoundException>(() => rpc.InvokeAsync("PlusThree", 1));
    }

    [Fact]
    public async Task AddLocalRpcMethod_ActionWith0Args()
    {
        this.ReinitializeRpcWithoutListening();

        bool invoked = false;
        this.serverRpc.AddLocalRpcMethod("biz.bar", new Action(() => invoked = true));
        this.StartListening();

        await this.clientRpc.InvokeAsync("biz.bar");
        Assert.True(invoked);
    }

    [Fact]
    public async Task AddLocalRpcMethod_ActionWith1Args()
    {
        this.ReinitializeRpcWithoutListening();

        int expectedArg = 3;
        int actualArg = 0;
        this.serverRpc.AddLocalRpcMethod("biz.bar", new Action<int>(arg => actualArg = arg));
        this.StartListening();

        await this.clientRpc.InvokeAsync("biz.bar", expectedArg);
        Assert.Equal(expectedArg, actualArg);
    }

    [Fact]
    public async Task AddLocalRpcMethod_ActionWithMultipleOverloads()
    {
        this.ReinitializeRpcWithoutListening();

        const int expectedArg1 = 3;
        int actualArg1 = 0;
        const string expectedArg2 = "hi";
        string actualArg2 = null;

        void Callback2(int n, string s)
        {
            actualArg1 = n;
            actualArg2 = s;
        }

        this.serverRpc.AddLocalRpcMethod("biz.bar", new Action<int>(arg => actualArg1 = arg));
        this.serverRpc.AddLocalRpcMethod("biz.bar", new Action<int, string>(Callback2));
        this.StartListening();

        await this.clientRpc.InvokeAsync("biz.bar", expectedArg1, expectedArg2);
        Assert.Equal(expectedArg1, actualArg1);
        Assert.Equal(expectedArg2, actualArg2);

        actualArg1 = 0;
        actualArg2 = null;
        await this.clientRpc.InvokeAsync("biz.bar", expectedArg1);
        Assert.Equal(expectedArg1, actualArg1);
        Assert.Null(actualArg2);
    }

    [Fact]
    public async Task AddLocalRpcMethod_FuncWith0Args()
    {
        this.ReinitializeRpcWithoutListening();

        bool invoked = false;
        this.serverRpc.AddLocalRpcMethod("biz.bar", new Func<bool>(() => invoked = true));
        this.StartListening();

        Assert.True(await this.clientRpc.InvokeAsync<bool>("biz.bar"));
        Assert.True(invoked);
    }

    [Fact]
    public async Task AddLocalRpcMethod_AsyncFuncWith0Args()
    {
        this.ReinitializeRpcWithoutListening();

        bool invoked = false;
        async Task<bool> Callback()
        {
            await Task.Yield();
            invoked = true;
            return true;
        }

        this.serverRpc.AddLocalRpcMethod("biz.bar", new Func<Task<bool>>(Callback));
        this.StartListening();

        Assert.True(await this.clientRpc.InvokeAsync<bool>("biz.bar"));
        Assert.True(invoked);
    }

    [Fact]
    public async Task AddLocalRpcMethod_FuncWith1Args()
    {
        this.ReinitializeRpcWithoutListening();

        int expectedArg = 3;
        int actualArg = 0;
        this.serverRpc.AddLocalRpcMethod("biz.bar", new Func<int, int>(arg => actualArg = arg));
        this.StartListening();

        Assert.Equal(expectedArg, await this.clientRpc.InvokeAsync<int>("biz.bar", expectedArg));
        Assert.Equal(expectedArg, actualArg);
    }

    [Fact]
    public async Task AddLocalRpcMethod_FuncWithMultipleOverloads()
    {
        this.ReinitializeRpcWithoutListening();

        const int expectedArg1 = 3;
        int actualArg1 = 0;
        const string expectedArg2 = "hi";
        string actualArg2 = null;
        const double expectedResult = 0.2;

        double Callback2(int n, string s)
        {
            actualArg1 = n;
            actualArg2 = s;
            return expectedResult;
        }

        this.serverRpc.AddLocalRpcMethod("biz.bar", new Func<int, int>(arg => actualArg1 = arg));
        this.serverRpc.AddLocalRpcMethod("biz.bar", new Func<int, string, double>(Callback2));
        this.StartListening();

        Assert.Equal(expectedResult, await this.clientRpc.InvokeAsync<double>("biz.bar", expectedArg1, expectedArg2));
        Assert.Equal(expectedArg1, actualArg1);
        Assert.Equal(expectedArg2, actualArg2);

        actualArg1 = 0;
        actualArg2 = null;
        Assert.Equal(expectedArg1, await this.clientRpc.InvokeAsync<int>("biz.bar", expectedArg1));
        Assert.Equal(expectedArg1, actualArg1);
        Assert.Null(actualArg2);
    }

    [Fact]
    public void AddLocalRpcMethod_FuncsThatDifferByReturnTypeOnly()
    {
        this.ReinitializeRpcWithoutListening();

        this.serverRpc.AddLocalRpcMethod("biz.bar", new Func<int>(() => 1));
        Assert.Throws<InvalidOperationException>(() => this.serverRpc.AddLocalRpcMethod("biz.bar", new Func<string>(() => "a")));
    }

    [Fact]
    public void AddLocalRpcMethod_ExceptionThrownWhenRpcHasStartedListening()
    {
        Assert.Throws<InvalidOperationException>(() => this.serverRpc.AddLocalRpcMethod("biz.bar", new Func<int>(() => 1)));
    }

    [Fact]
    public void AddLocalRpcMethod_String_Delegate_ThrowsOnInvalidInputs()
    {
        this.ReinitializeRpcWithoutListening();

        Assert.Throws<ArgumentNullException>(() => this.serverRpc.AddLocalRpcMethod("biz.bar", null));
        Assert.Throws<ArgumentNullException>(() => this.serverRpc.AddLocalRpcMethod(null, new Func<int>(() => 1)));
        Assert.Throws<ArgumentException>(() => this.serverRpc.AddLocalRpcMethod(string.Empty, new Func<int>(() => 1)));
    }

    [Fact]
    public void AddLocalRpcMethod_String_MethodInfo_Object_ThrowsOnInvalidInputs()
    {
        this.ReinitializeRpcWithoutListening();

        MethodInfo methodInfo = typeof(Server).GetTypeInfo().DeclaredMethods.First();
        Assert.Throws<ArgumentNullException>(() => this.serverRpc.AddLocalRpcMethod("biz.bar", null, this.server));
        Assert.Throws<ArgumentNullException>(() => this.serverRpc.AddLocalRpcMethod(null, methodInfo, this.server));
        Assert.Throws<ArgumentException>(() => this.serverRpc.AddLocalRpcMethod(string.Empty, methodInfo, this.server));
    }

    [Fact]
    public async Task AddLocalRpcMethod_String_MethodInfo_Object_NullTargetForStaticMethod()
    {
        this.ReinitializeRpcWithoutListening();

        MethodInfo methodInfo = typeof(Server).GetTypeInfo().DeclaredMethods.Single(m => m.Name == nameof(Server.ServerMethod));
        Assumes.True(methodInfo.IsStatic); // we picked this method because it's static.
        this.serverRpc.AddLocalRpcMethod("biz.bar", methodInfo, null);

        this.serverRpc.StartListening();
        this.clientRpc.StartListening();

        string result = await this.clientRpc.InvokeAsync<string>("biz.bar", "foo");
        Assert.Equal("foo!", result);
    }

    [Fact]
    public void AddLocalRpcMethod_String_MethodInfo_Object_NonNullTargetForStaticMethod()
    {
        this.ReinitializeRpcWithoutListening();

        MethodInfo methodInfo = typeof(Server).GetTypeInfo().DeclaredMethods.Single(m => m.Name == nameof(Server.ServerMethod));
        Assumes.True(methodInfo.IsStatic); // we picked this method because it's static.
        Assert.Throws<ArgumentException>(() => this.serverRpc.AddLocalRpcMethod("biz.bar", methodInfo, this.server));
    }

    [Fact]
    public void AddLocalRpcMethod_String_MethodInfo_Object_NullTargetForInstanceMethod()
    {
        this.ReinitializeRpcWithoutListening();

        MethodInfo methodInfo = typeof(Server).GetTypeInfo().DeclaredMethods.Single(m => m.Name == nameof(Server.ServerMethodInstance));
        Assumes.True(!methodInfo.IsStatic); // we picked this method because it's static.
        Assert.Throws<ArgumentException>(() => this.serverRpc.AddLocalRpcMethod("biz.bar", methodInfo, null));
    }

    protected override void Dispose(bool disposing)
    {
        if (disposing)
        {
            this.serverRpc.Dispose();
            this.clientRpc.Dispose();
            this.serverStream.Dispose();
            this.clientStream.Dispose();
        }

        base.Dispose(disposing);
    }

    private static void SendObject(Stream receivingStream, object jsonObject)
    {
        Requires.NotNull(receivingStream, nameof(receivingStream));
        Requires.NotNull(jsonObject, nameof(jsonObject));

        string json = JsonConvert.SerializeObject(jsonObject);
        string header = $"Content-Length: {json.Length}\r\n\r\n";
        byte[] buffer = Encoding.ASCII.GetBytes(header + json);
        receivingStream.Write(buffer, 0, buffer.Length);
    }

    private void ReinitializeRpcWithoutListening()
    {
        var streams = Nerdbank.FullDuplexStream.CreateStreams();
        this.serverStream = streams.Item1;
        this.clientStream = streams.Item2;

        this.serverRpc = new JsonRpc(this.serverStream, this.serverStream, this.server);
        this.clientRpc = new JsonRpc(this.clientStream, this.clientStream);
    }

    private void StartListening()
    {
        this.serverRpc.StartListening();
        this.clientRpc.StartListening();
    }

    public class BaseClass
    {
        protected readonly TaskCompletionSource<string> notificationTcs = new TaskCompletionSource<string>();

        public string BaseMethod() => "base";

        public virtual string VirtualBaseMethod() => "base";

        public string RedeclaredBaseMethod() => "base";
    }

    public class Server : BaseClass
    {
        internal const string ThrowAfterCancellationMessage = "Throw after cancellation";

        public bool NullPassed { get; private set; }

        public AsyncAutoResetEvent AllowServerMethodToReturn { get; } = new AsyncAutoResetEvent();

        public AsyncAutoResetEvent ServerMethodReached { get; } = new AsyncAutoResetEvent();

        public Task<string> NotificationReceived => this.notificationTcs.Task;

        public bool DelayAsyncMethodWithCancellation { get; set; }

        public static string ServerMethod(string argument)
        {
            return argument + "!";
        }

        public static string TestParameter(JToken token)
        {
            return "object " + token.ToString();
        }

        public static string TestParameter()
        {
            return "object or array";
        }

        public static string TestInvalidMethod(string test)
        {
            return "string";
        }

        public static string TestInvalidMethod(JToken test)
        {
            return "JToken";
        }

        public static int MethodWithDefaultParameter(int x, int y = 10)
        {
            return x + y;
        }

        public string ServerMethodInstance(string argument) => argument + "!";

        public override string VirtualBaseMethod() => "child";

        public new string RedeclaredBaseMethod() => "child";

        public Task ServerMethodThatReturnsCustomTask()
        {
            var result = new CustomTask();
            result.Start();
            return result;
        }

        public async Task ServerMethodThatReturnsTask()
        {
            await Task.Yield();
        }

        public Task ServerMethodThatReturnsCancelledTask()
        {
            var tcs = new TaskCompletionSource<object>();
            tcs.SetCanceled();
            return tcs.Task;
        }

        public void MethodThatThrowsUnauthorizedAccessException()
        {
            throw new UnauthorizedAccessException();
        }

        public Foo MethodThatAcceptsFoo(Foo foo)
        {
            return new Foo
            {
                Bar = foo.Bar + "!",
                Bazz = foo.Bazz + 1,
            };
        }

        public object MethodThatAcceptsNothingAndReturnsNull()
        {
            return null;
        }

        public object MethodThatAccceptsAndReturnsNull(object value)
        {
            this.NullPassed = value == null;
            return null;
        }

        public void NotificationMethod(string arg)
        {
            this.notificationTcs.SetResult(arg);
        }

        public UnserializableType RepeatSpecialType(UnserializableType value)
        {
            return new UnserializableType { Value = value.Value + "!" };
        }

        public string ExpectEncodedA(string arg)
        {
            Assert.Equal("YQ==", arg);
            return arg;
        }

        public string RepeatString(string arg) => arg;

        public async Task<string> AsyncMethod(string arg)
        {
            await Task.Yield();
            return arg + "!";
        }

        public async Task<int> AsyncMethodWithCancellationAndNoArgs(CancellationToken cancellationToken)
        {
            await Task.Yield();
            return 5;
        }

        public async Task<string> AsyncMethodWithCancellation(string arg, CancellationToken cancellationToken)
        {
            this.ServerMethodReached.Set();

            // TODO: remove when https://github.com/Microsoft/vs-threading/issues/185 is fixed
            if (this.DelayAsyncMethodWithCancellation)
            {
                await Task.Delay(UnexpectedTimeout).WithCancellation(cancellationToken);
            }

            await this.AllowServerMethodToReturn.WaitAsync(cancellationToken);
            return arg + "!";
        }

        public async Task<string> AsyncMethodIgnoresCancellation(string arg, CancellationToken cancellationToken)
        {
            this.ServerMethodReached.Set();
            await this.AllowServerMethodToReturn.WaitAsync();
            if (!cancellationToken.IsCancellationRequested)
            {
                var cancellationSignal = new AsyncManualResetEvent();
                using (cancellationToken.Register(() => cancellationSignal.Set()))
                {
                    await cancellationSignal;
                }
            }

            return arg + "!";
        }

        public async Task<string> AsyncMethodFaultsAfterCancellation(string arg, CancellationToken cancellationToken)
        {
            this.ServerMethodReached.Set();
            await this.AllowServerMethodToReturn.WaitAsync();
            if (!cancellationToken.IsCancellationRequested)
            {
                var cancellationSignal = new AsyncManualResetEvent();
                using (cancellationToken.Register(() => cancellationSignal.Set()))
                {
                    await cancellationSignal;
                }
            }

            throw new InvalidOperationException(ThrowAfterCancellationMessage);
        }

        public async Task AsyncMethodThatThrows()
        {
            await Task.Yield();
            throw new Exception();
        }

        public Task MethodThatReturnsTaskOfInternalClass()
        {
            var result = new Task<InternalClass>(() => new InternalClass());
            result.Start();
            return result;
        }

        public Task<int> MethodThatEndsInAsync()
        {
            return Task.FromResult(3);
        }

        public Task<int> MethodThatMayEndInAsync()
        {
            return Task.FromResult(4);
        }

        public Task<int> MethodThatMayEndIn()
        {
            return Task.FromResult(5);
        }

        public int OverloadedMethod(Foo foo)
        {
            Assert.NotNull(foo);
            return 1;
        }

        public int OverloadedMethod(int i)
        {
            return i;
        }

        public int MethodWithOutParameter(out int i)
        {
            i = 1;
            return 1;
        }

        public void MethodWithRefParameter(ref int i)
        {
            i = i + 1;
        }

        internal void InternalMethod()
        {
        }
    }

    public class AdditionalServerTargetOne
    {
        public int PlusOne(int arg)
        {
            return arg + 1;
        }
    }

    public class AdditionalServerTargetTwo
    {
        public int PlusOne(int arg)
        {
            return arg + 3;
        }

        public string PlusOne(string arg)
        {
            return arg + " plus one!";
        }

        public int PlusTwo(int arg)
        {
            return arg + 2;
        }
    }

    public class Foo
    {
        [JsonProperty(Required = Required.Always)]
        public string Bar { get; set; }

        public int Bazz { get; set; }
    }

    public class UnserializableType
    {
        [JsonIgnore]
        public string Value { get; set; }
    }

    public class UnserializableTypeConverter : JsonConverter
    {
        public override bool CanConvert(Type objectType) => objectType == typeof(UnserializableType);

        public override object ReadJson(JsonReader reader, Type objectType, object existingValue, JsonSerializer serializer)
        {
            return new UnserializableType
            {
                Value = (string)reader.Value,
            };
        }

        public override void WriteJson(JsonWriter writer, object value, JsonSerializer serializer)
        {
            writer.WriteValue(((UnserializableType)value).Value);
        }
    }

    internal class JsonRpcCrashesOnException : JsonRpc
    {
        public JsonRpcCrashesOnException(Stream sendingStream, Stream receivingStream, object target = null)
            : base(sendingStream, receivingStream, target)
        {
        }

        protected override bool ShouldCloseStreamOnException() => true;
    }

    internal class InternalClass
    {
    }

    private class CustomTask : Task<int>
    {
        public CustomTask()
            : base(() => 0)
        {
        }

        public new int Result
        {
            get { return CustomTaskResult; }
        }
    }

    private class StringBase64Converter : JsonConverter
    {
        public override bool CanConvert(Type objectType) => objectType == typeof(string);

        public override object ReadJson(JsonReader reader, Type objectType, object existingValue, JsonSerializer serializer)
        {
            string decoded = Encoding.UTF8.GetString(Convert.FromBase64String((string)reader.Value));
            return decoded;
        }

        public override void WriteJson(JsonWriter writer, object value, JsonSerializer serializer)
        {
            var stringValue = (string)value;
            var encoded = Convert.ToBase64String(Encoding.UTF8.GetBytes(stringValue));
            writer.WriteValue(encoded);
        }
    }
}<|MERGE_RESOLUTION|>--- conflicted
+++ resolved
@@ -173,23 +173,23 @@
     }
 
     [Fact]
+    public async Task CanInvokeMethodThatReturnsCancelledTask_Overload()
+    {
+        var streams = FullDuplexStream.CreateStreams();
+        var overloadRpc = new JsonRpcCrashesOnException(streams.Item1, streams.Item2, new Server());
+        overloadRpc.StartListening();
+
+        RemoteInvocationException exception = await Assert.ThrowsAnyAsync<RemoteInvocationException>(() => overloadRpc.InvokeAsync(nameof(Server.ServerMethodThatReturnsCancelledTask)));
+        Assert.Null(exception.RemoteErrorCode);
+        Assert.Null(exception.RemoteStackTrace);
+    }
+
+    [Fact]
     public async Task InvokeWithCancellationAsync_ServerMethodSelfCancelsDoesNotReportWithOurToken()
     {
         var cts = new CancellationTokenSource();
         var ex = await Assert.ThrowsAnyAsync<OperationCanceledException>(() => this.clientRpc.InvokeWithCancellationAsync(nameof(Server.ServerMethodThatReturnsCancelledTask), cancellationToken: cts.Token));
         Assert.Equal(CancellationToken.None, ex.CancellationToken);
-    }
-
-    [Fact]
-    public async Task CanInvokeMethodThatReturnsCancelledTask_Overload()
-    {
-        var streams = FullDuplexStream.CreateStreams();
-        var overloadRpc = new JsonRpcCrashesOnException(streams.Item1, streams.Item2, new Server());
-        overloadRpc.StartListening();
-
-        RemoteInvocationException exception = await Assert.ThrowsAnyAsync<RemoteInvocationException>(() => overloadRpc.InvokeAsync(nameof(Server.ServerMethodThatReturnsCancelledTask)));
-        Assert.Null(exception.RemoteErrorCode);
-        Assert.Null(exception.RemoteStackTrace);
     }
 
     [Fact]
@@ -886,7 +886,8 @@
             cts.Cancel();
 
             // Ultimately, the server throws because it was canceled.
-            await Assert.ThrowsAsync<RemoteInvocationException>(() => invokeTask.WithTimeout(UnexpectedTimeout));
+            await Assert.ThrowsAsync<TaskCanceledException>(() => invokeTask.WithTimeout(UnexpectedTimeout));
+            await Assert.ThrowsAsync<TaskCanceledException>(() => invokeTask.WithTimeout(UnexpectedTimeout));
         }
     }
 
@@ -905,7 +906,6 @@
     }
 
     [Fact]
-<<<<<<< HEAD
     public async Task CancelMayStillReturnResultFromServer_Overload()
     {
         var streams = FullDuplexStream.CreateStreams();
@@ -921,7 +921,10 @@
             server.AllowServerMethodToReturn.Set();
             string result = await invokeTask;
             Assert.Equal("a!", result);
-=======
+        }
+    }
+
+    [Fact]
     public async Task CancelMayStillReturnErrorFromServer()
     {
         using (var cts = new CancellationTokenSource())
@@ -939,7 +942,25 @@
             {
                 Assert.Equal(Server.ThrowAfterCancellationMessage, ex.Message);
             }
->>>>>>> 861dd4b6
+        }
+    }
+
+    [Fact]
+    public async Task CancelMayStillReturnErrorFromServer_Overload()
+    {
+        var streams = FullDuplexStream.CreateStreams();
+        var server = new Server();
+        var overloadRpc = new JsonRpcCrashesOnException(streams.Item1, streams.Item2, server);
+        overloadRpc.StartListening();
+
+        using (var cts = new CancellationTokenSource())
+        {
+            var invokeTask = overloadRpc.InvokeWithCancellationAsync<string>(nameof(Server.AsyncMethodFaultsAfterCancellation), new[] { "a" }, cts.Token);
+            await server.ServerMethodReached.WaitAsync(this.TimeoutToken);
+            cts.Cancel();
+            server.AllowServerMethodToReturn.Set();
+
+            await Assert.ThrowsAsync<TaskCanceledException>(() => invokeTask);
         }
     }
 
